name: gcm-filters-docs
channels:
  - conda-forge
dependencies:
  - python=3.8
  - numpy
  - scipy
  - xarray
  - matplotlib
  - numpydoc
  - sphinx
  - ipython
  - nbconvert
  - nbformat
  - ipykernel # not strictly necessary but this is nice to run notebooks in this env to test
  - pandoc
<<<<<<< HEAD
  - pip
  - pip:
    - jupyter_client
    - sphinx-book-theme
    - sphinx-copybutton
    - sphinxcontrib-srclinks
    - myst-parser
    - myst-nb==0.12.2
=======
  - jupyter_client
  - sphinx-book-theme
  - sphinx-copybutton
  - myst-parser
  - myst-nb
  - sphinxcontrib-srclinks
>>>>>>> 34449a6a
<|MERGE_RESOLUTION|>--- conflicted
+++ resolved
@@ -14,20 +14,9 @@
   - nbformat
   - ipykernel # not strictly necessary but this is nice to run notebooks in this env to test
   - pandoc
-<<<<<<< HEAD
-  - pip
-  - pip:
-    - jupyter_client
-    - sphinx-book-theme
-    - sphinx-copybutton
-    - sphinxcontrib-srclinks
-    - myst-parser
-    - myst-nb==0.12.2
-=======
   - jupyter_client
   - sphinx-book-theme
   - sphinx-copybutton
   - myst-parser
   - myst-nb
-  - sphinxcontrib-srclinks
->>>>>>> 34449a6a
+  - sphinxcontrib-srclinks